use crate::mwpf_solver::*;
#[cfg(not(feature = "float_lp"))]
use crate::num_rational;
use crate::num_traits::ToPrimitive;
use crate::rand_xoshiro;
use crate::rand_xoshiro::rand_core::RngCore;
use crate::visualize::*;
#[cfg(feature = "python_binding")]
use pyo3::prelude::*;
#[cfg(feature = "python_binding")]
use pyo3::types::{PyDict, PyFloat, PyList};
use serde::{Deserialize, Serialize};

use std::collections::BTreeSet;
use std::fs::File;
use std::io::prelude::*;
use std::time::Instant;

pub type Weight = f64; // only used as input, all internal weight representation will use `Rational`

cfg_if::cfg_if! {
    if #[cfg(feature="f64_weight")] {
        pub type Rational = crate::ordered_float::OrderedFloat;
        pub fn numer_of(value: &Rational) -> f64 {
            value.numer().to_f64().unwrap()
        }
        pub fn denom_of(value: &Rational) -> i64 {
            value.denom().to_i64().unwrap()
        }
    } else if #[cfg(feature="rational_weight")] {
        use num_bigint::BigInt;
        pub type Rational = num_rational::BigRational;
        pub fn numer_of(value: &Rational) -> BigInt {
            value.numer().clone()
        }
        pub fn denom_of(value: &Rational) -> BigInt {
            value.denom().clone()
        }
    }
}

pub type EdgeIndex = usize;
pub type VertexIndex = usize;
pub type KnownSafeRefCell<T> = std::cell::RefCell<T>;

pub type NodeIndex = VertexIndex;
pub type DefectIndex = VertexIndex;
pub type VertexNodeIndex = VertexIndex; // must be same as VertexIndex, NodeIndex, DefectIndex
pub type VertexNum = VertexIndex;
pub type NodeNum = VertexIndex;

#[derive(Debug, Clone, Serialize, Deserialize)]
#[cfg_attr(feature = "python_binding", pyclass(get_all, set_all))]
pub struct HyperEdge {
    /// the vertices incident to the hyperedge
    pub vertices: Vec<VertexIndex>,
    /// the weight of the hyperedge
    pub weight: Weight,
}

impl HyperEdge {
    pub fn new(vertices: Vec<VertexIndex>, weight: Weight) -> Self {
        Self { vertices, weight }
    }
}

#[cfg(feature = "python_binding")]
#[pymethods]
impl HyperEdge {
    #[new]
    fn py_new(vertices: Vec<VertexIndex>, weight: Weight) -> Self {
        Self::new(vertices, weight)
    }
    fn __repr__(&self) -> String {
        format!("{:?}", self)
    }
}

#[cfg_attr(feature = "python_binding", pyclass(get_all, set_all))]
#[derive(Debug, Clone, Serialize, Deserialize)]
pub struct SolverInitializer {
    /// the number of vertices
    pub vertex_num: VertexNum,
    /// weighted edges, where vertex indices are within the range [0, vertex_num)
    pub weighted_edges: Vec<HyperEdge>,
}

impl SolverInitializer {
    pub fn new(vertex_num: VertexNum, weighted_edges: Vec<HyperEdge>) -> Self {
        Self {
            vertex_num,
            weighted_edges,
        }
    }
}

#[cfg(feature = "python_binding")]
#[pymethods]
impl SolverInitializer {
    #[new]
    fn py_new(vertex_num: VertexNum, weighted_edges: Vec<HyperEdge>) -> Self {
        Self::new(vertex_num, weighted_edges)
    }
    fn __repr__(&self) -> String {
        format!("{:?}", self)
    }
}

impl SolverInitializer {
    /// sanity check to avoid duplicate edges that are hard to debug
    pub fn sanity_check(&self) -> Result<(), String> {
        use crate::example_codes::*;
        let code = ErrorPatternReader::from_initializer(self);
        code.sanity_check()
    }

    pub fn matches_subgraph_syndrome(&self, subgraph: &OutputSubgraph, defect_vertices: &[VertexIndex]) -> bool {
        let subgraph_defect_vertices: Vec<_> = self.get_subgraph_syndrome(subgraph).into_iter().collect();
        let mut defect_vertices = defect_vertices.to_owned();
        defect_vertices.sort();
        if defect_vertices.len() != subgraph_defect_vertices.len() {
            println!(
                "defect vertices: {:?}\nsubgraph_defect_vertices: {:?}",
                defect_vertices, subgraph_defect_vertices
            );
            return false;
        }
        for i in 0..defect_vertices.len() {
            if defect_vertices[i] != subgraph_defect_vertices[i] {
                println!(
                    "defect vertices: {:?}\nsubgraph_defect_vertices: {:?}",
                    defect_vertices, subgraph_defect_vertices
                );
                return false;
            }
        }
        true
    }

    #[allow(clippy::unnecessary_cast)]
    pub fn get_subgraph_total_weight(&self, subgraph: &OutputSubgraph) -> Weight {
        let mut weight = 0.;
        for &edge_index in subgraph.iter() {
            weight += self.weighted_edges[edge_index as usize].weight;
        }
        weight
    }

    #[allow(clippy::unnecessary_cast)]
    pub fn get_subgraph_syndrome(&self, subgraph: &OutputSubgraph) -> BTreeSet<VertexIndex> {
        let mut defect_vertices = BTreeSet::new();
        for &edge_index in subgraph.iter() {
            let HyperEdge { vertices, .. } = &self.weighted_edges[edge_index as usize];
            for &vertex_index in vertices.iter() {
                if defect_vertices.contains(&vertex_index) {
                    defect_vertices.remove(&vertex_index);
                    // println!("duplicate defect vertex: {}", vertex_index);
                } else {
                    defect_vertices.insert(vertex_index);
                }
            }
        }
        defect_vertices
    }
}

impl MWPSVisualizer for SolverInitializer {
    fn snapshot(&self, abbrev: bool) -> serde_json::Value {
        let mut vertices = Vec::<serde_json::Value>::new();
        let mut edges = Vec::<serde_json::Value>::new();
        for _ in 0..self.vertex_num {
            vertices.push(json!({}));
        }
        for HyperEdge { vertices, weight } in self.weighted_edges.iter() {
            edges.push(json!({
                if abbrev { "w" } else { "weight" }: weight,
                if abbrev { "v" } else { "vertices" }: vertices,
            }));
        }
        json!({
            "vertices": vertices,
            "edges": edges,
        })
    }
}

#[derive(Debug, Clone, Serialize, Deserialize)]
#[cfg_attr(feature = "python_binding", pyclass(get_all, set_all))]
pub struct SyndromePattern {
    /// the vertices corresponding to defect measurements
    pub defect_vertices: Vec<VertexIndex>,
    /// the edges that experience erasures, i.e. known errors
    pub erasures: Vec<EdgeIndex>,
}

impl SyndromePattern {
    pub fn new(defect_vertices: Vec<VertexIndex>, erasures: Vec<EdgeIndex>) -> Self {
        Self {
            defect_vertices,
            erasures,
        }
    }
}

impl SyndromePattern {
    pub fn new_vertices(defect_vertices: Vec<VertexIndex>) -> Self {
        Self::new(defect_vertices, vec![])
    }
    pub fn new_empty() -> Self {
        Self::new(vec![], vec![])
    }
}

#[cfg(feature = "python_binding")]
#[pymethods]
impl SyndromePattern {
    #[new]
    #[pyo3(signature = (defect_vertices=vec![], erasures=vec![]))]
    fn py_new(defect_vertices: Vec<VertexIndex>, erasures: Vec<EdgeIndex>) -> Self {
        Self::new(defect_vertices, erasures)
    }
    fn __repr__(&self) -> String {
        format!("{:?}", self)
    }
}

#[allow(dead_code)]
/// use Xoshiro256StarStar for deterministic random number generator
pub type DeterministicRng = rand_xoshiro::Xoshiro256StarStar;

pub trait F64Rng {
    fn next_f64(&mut self) -> f64;
}

impl F64Rng for DeterministicRng {
    fn next_f64(&mut self) -> f64 {
        f64::from_bits(0x3FF << 52 | self.next_u64() >> 12) - 1.
    }
}

/// the result of MWPF algorithm: a parity subgraph (defined by some edges that,
/// if are selected, will generate the parity result in the syndrome)
pub type Subgraph = Vec<EdgeIndex>;

pub struct OutputSubgraph {
    pub subgraph: Subgraph,
    pub flip_edge_indices: hashbrown::HashSet<EdgeIndex>,
}

impl OutputSubgraph {
    pub fn new(subgraph: Subgraph, flip_edge_indices: hashbrown::HashSet<EdgeIndex>) -> Self {
        Self {
            subgraph,
            flip_edge_indices,
        }
    }

    pub fn iter(&self) -> OutputSubgraphIter {
        OutputSubgraphIter {
            subgraph_iter: self.subgraph.iter(),
            flip_edge_indices: &self.flip_edge_indices,
            remaining_indices: self.flip_edge_indices.clone(),
        }
    }

    // Mutable iterator with updates to `subgraph` during iteration
    pub fn iter_mut(&mut self) -> OutputSubgraphIterMut {
        OutputSubgraphIterMut {
            subgraph: &mut self.subgraph,
            subgraph_iter: 0, // Start iterating from the beginning of `subgraph`
            flip_edge_indices: &mut self.flip_edge_indices,
        }
    }
}

// consuming iterators
// Implementing `IntoIterator` for `&OutputSubgraph` (for `iter`)
impl<'a> IntoIterator for &'a OutputSubgraph {
    type Item = &'a usize;
    type IntoIter = OutputSubgraphIter<'a>;

    fn into_iter(self) -> Self::IntoIter {
        OutputSubgraphIter {
            subgraph_iter: self.subgraph.iter(),
            flip_edge_indices: &self.flip_edge_indices,
            remaining_indices: self.flip_edge_indices.clone(),
        }
    }
}

// Implementing `IntoIterator` for `&mut OutputSubgraph` (for `iter_mut`)
impl<'a> IntoIterator for &'a mut OutputSubgraph {
    type Item = &'a mut usize;
    type IntoIter = OutputSubgraphIterMut<'a>;

    fn into_iter(self) -> Self::IntoIter {
        OutputSubgraphIterMut {
            subgraph: &mut self.subgraph,
            subgraph_iter: 0, // Start at the beginning of `subgraph`
            flip_edge_indices: &mut self.flip_edge_indices,
        }
    }
}

// Implementing `IntoIterator` for `OutputSubgraph` (for `into_iter`)
impl IntoIterator for OutputSubgraph {
    type Item = usize;
    type IntoIter = OutputSubgraphIntoIter;

    fn into_iter(self) -> Self::IntoIter {
        OutputSubgraphIntoIter {
            subgraph_iter: self.subgraph.into_iter(),
            flip_edge_indices: self.flip_edge_indices.clone(),
            remaining_indices: self.flip_edge_indices,
        }
    }
}

pub struct OutputSubgraphIter<'a> {
    subgraph_iter: std::slice::Iter<'a, usize>,
    flip_edge_indices: &'a hashbrown::HashSet<EdgeIndex>,
    remaining_indices: hashbrown::HashSet<EdgeIndex>,
}

impl<'a> Iterator for OutputSubgraphIter<'a> {
    type Item = &'a usize;

    fn next(&mut self) -> Option<Self::Item> {
        // note: optional short circuiting
        if self.flip_edge_indices.is_empty() {
            return self.subgraph_iter.next();
        }

        // Iterate over the `subgraph` elements
        while let Some(index) = self.subgraph_iter.next() {
            if self.flip_edge_indices.contains(index) {
                // Record this index as seen and skip it in output
                self.remaining_indices.remove(index);
                continue;
            } else {
                return Some(index);
            }
        }

        // After finishing subgraph, yield elements from `flip_edge_indices` that were not seen
        if let Some(&remaining_index) = self.remaining_indices.iter().next() {
            self.remaining_indices.remove(&remaining_index);
            return Some(self.flip_edge_indices.get(&remaining_index).unwrap());
        }

        // No more elements to yield
        None
    }
}

// Mutable iterator
pub struct OutputSubgraphIterMut<'a> {
    subgraph: &'a mut Subgraph,
    subgraph_iter: usize, // Index within `subgraph`
    flip_edge_indices: &'a mut hashbrown::HashSet<EdgeIndex>,
}

// note: use of unsafe
impl<'a> Iterator for OutputSubgraphIterMut<'a> {
    type Item = &'a mut usize;

    fn next(&mut self) -> Option<Self::Item> {
        // Iterate over the `subgraph` elements first

        let len = self.subgraph.len();
        while self.subgraph_iter < len {
            let index = self.subgraph_iter;
            self.subgraph_iter += 1;
            let elem = self.subgraph[index];

            // Skip elements in `flip_edge_indices`
            if self.flip_edge_indices.contains(&elem) {
                self.flip_edge_indices.remove(&elem);
                self.subgraph_iter -= 1;
                self.subgraph.remove(self.subgraph_iter);
                continue;
            } else {
                // Using `unsafe` to circumvent borrowing rules safely
                return Some(unsafe { &mut *(&mut self.subgraph[index] as *mut usize) });
            }
        }

        // After `subgraph` elements, add remaining `flip_edge_indices` to `subgraph`
        if let Some(&remaining_index) = self.flip_edge_indices.iter().next() {
            self.flip_edge_indices.remove(&remaining_index);
            self.subgraph.push(remaining_index);
            self.subgraph_iter += 1; // Update to point to the newly added element

            // Using `unsafe` to return a mutable reference to the last element, guaranteed to exist
            return Some(unsafe { &mut *(self.subgraph.last_mut().unwrap() as *mut usize) });
        }

        // No more elements to yield
        None
    }
}

// Consuming iterator
pub struct OutputSubgraphIntoIter {
    subgraph_iter: std::vec::IntoIter<usize>,
    flip_edge_indices: hashbrown::HashSet<EdgeIndex>,
    remaining_indices: hashbrown::HashSet<EdgeIndex>,
}

impl Iterator for OutputSubgraphIntoIter {
    type Item = usize;

    fn next(&mut self) -> Option<Self::Item> {
        if self.flip_edge_indices.is_empty() {
            return self.subgraph_iter.next();
        }

        while let Some(index) = self.subgraph_iter.next() {
            if self.flip_edge_indices.contains(&index) {
                self.remaining_indices.remove(&index);
                continue;
            } else {
                return Some(index);
            }
        }

        if let Some(&remaining_index) = self.remaining_indices.iter().next() {
            self.remaining_indices.remove(&remaining_index);
            Some(remaining_index)
        } else {
            None
        }
    }
}

impl MWPSVisualizer for OutputSubgraph {
    fn snapshot(&self, _abbrev: bool) -> serde_json::Value {
        let mut adjusted_subgraph_set = self.subgraph.iter().collect::<hashbrown::HashSet<_>>();
        for to_flip in self.flip_edge_indices.iter() {
            if adjusted_subgraph_set.contains(to_flip) {
                adjusted_subgraph_set.remove(to_flip);
            } else {
                adjusted_subgraph_set.insert(to_flip);
            }
        }
        let adjusted_subgraph = adjusted_subgraph_set.into_iter().collect::<Vec<_>>();
        json!({
            "subgraph": self.subgraph,
            "flip_edge_indices": self.flip_edge_indices.iter().collect::<Vec<_>>(),
            "adjusted_subgraph_for_negative_weight": adjusted_subgraph
        })
    }
}

#[allow(clippy::to_string_in_format_args)]
impl std::fmt::Debug for OutputSubgraph {
    fn fmt(&self, f: &mut std::fmt::Formatter<'_>) -> std::fmt::Result {
        // Create adjusted subgraph set
        let mut adjusted_subgraph_set = self.subgraph.iter().copied().collect::<hashbrown::HashSet<_>>();
        for &to_flip in &self.flip_edge_indices {
            if adjusted_subgraph_set.contains(&to_flip) {
                adjusted_subgraph_set.remove(&to_flip);
            } else {
                adjusted_subgraph_set.insert(to_flip);
            }
        }
        let adjusted_subgraph = adjusted_subgraph_set.into_iter().collect::<Vec<_>>();

        // Output debug information in similar format to snapshot
        write!(
            f,
            "{}",
            json!({
                "subgraph": self.subgraph,
                "flip_edge_indices": self.flip_edge_indices.iter().collect::<Vec<_>>(),
                "adjusted_subgraph_for_negative_weight": adjusted_subgraph
            })
            .to_string()
        )
    }
}

impl MWPSVisualizer for Subgraph {
    fn snapshot(&self, _abbrev: bool) -> serde_json::Value {
        json!({
            "subgraph": self,
        })
    }
}

/// the range of the optimal MWPF solution's weight
#[derive(Clone, Debug)]
pub struct WeightRange {
    pub lower: Rational,
    pub upper: Rational,
}

impl WeightRange {
    pub fn new(lower: Rational, upper: Rational) -> Self {
        Self { lower, upper }
    }
    /// a solution is optimal only if the range is a single point
    pub fn is_optimal(&self) -> bool {
        self.lower == self.upper
    }
}

impl MWPSVisualizer for WeightRange {
    fn snapshot(&self, _abbrev: bool) -> serde_json::Value {
        json!({
            "weight_range": {
                "lower": self.lower.to_f64(),
                "upper": self.upper.to_f64(),
                "ln": numer_of(&self.lower),
                "ld": denom_of(&self.lower),
                "un": numer_of(&self.upper),
                "ud": denom_of(&self.upper),
            },
        })
    }
}

/// record the decoding time of multiple syndrome patterns
pub struct BenchmarkProfiler {
    /// each record corresponds to a different syndrome pattern
    pub records: Vec<BenchmarkProfilerEntry>,
    /// summation of all decoding time
    pub sum_round_time: f64,
    /// syndrome count
    pub sum_syndrome: usize,
    /// error count
    pub sum_error: usize,
    /// noisy measurement round
    pub noisy_measurements: VertexNum,
    /// the file to output the profiler results
    pub benchmark_profiler_output: Option<File>,

    /// summation of all tuning time
    pub sum_tuning_time: f64,
}

impl BenchmarkProfiler {
    pub fn new(noisy_measurements: VertexNum, detail_log_file: Option<String>) -> Self {
        let benchmark_profiler_output = detail_log_file.map(|filename| {
            let mut file = File::create(filename).unwrap();
            file.write_all(
                serde_json::to_string(&json!({
                    "noisy_measurements": noisy_measurements,
                }))
                .unwrap()
                .as_bytes(),
            )
            .unwrap();
            file.write_all(b"\n").unwrap();
            file
        });
        Self {
            records: vec![],
            sum_round_time: 0.,
            sum_syndrome: 0,
            sum_error: 0,
            noisy_measurements,
            benchmark_profiler_output,
            sum_tuning_time: 0.,
        }
    }
    /// record the beginning of a decoding procedure
    pub fn begin(&mut self, syndrome_pattern: &SyndromePattern, error_pattern: &Subgraph) {
        // sanity check last entry, if exists, is complete
        if let Some(last_entry) = self.records.last() {
            assert!(
                last_entry.is_complete(),
                "the last benchmark profiler entry is not complete, make sure to call `begin` and `end` in pairs"
            );
        }
        let entry = BenchmarkProfilerEntry::new(syndrome_pattern, error_pattern);
        self.records.push(entry);
        self.records.last_mut().unwrap().record_begin();
    }
    pub fn event(&mut self, event_name: String) {
        let last_entry = self
            .records
            .last_mut()
            .expect("last entry not exists, call `begin` before `end`");
        last_entry.record_event(event_name);
    }
    /// record the ending of a decoding procedure
    pub fn end(&mut self, solver: Option<&dyn SolverTrait>) {
        let last_entry = self
            .records
            .last_mut()
            .expect("last entry not exists, call `begin` before `end`");
        last_entry.record_end();
        self.sum_round_time += last_entry.round_time.unwrap();
        self.sum_syndrome += last_entry.syndrome_pattern.defect_vertices.len();
        self.sum_error += last_entry.error_pattern.len();
        if let Some(file) = self.benchmark_profiler_output.as_mut() {
            let mut events = serde_json::Map::new();
            for (event_name, time) in last_entry.events.iter() {
                events.insert(event_name.clone(), json!(time));
            }
            let mut value = json!({
                "round_time": last_entry.round_time.unwrap(),
                "defect_num": last_entry.syndrome_pattern.defect_vertices.len(),
                "error_num": last_entry.error_pattern.len(),
                "events": events,
            });
            if let Some(solver) = solver {
                let solver_profile = solver.generate_profiler_report();
                let value_mut = value.as_object_mut().unwrap();
                value_mut.insert("solver_profile".to_string(), solver_profile);
                if let Some(tuning_time) = solver.get_tuning_time() {
                    value_mut.insert("tuning_time".to_string(), tuning_time.into());
                    self.sum_tuning_time += tuning_time;
                }
            }
            file.write_all(serde_json::to_string(&value).unwrap().as_bytes()).unwrap();
            file.write_all(b"\n").unwrap();
        } else if let Some(solver) = solver {
            if let Some(tuning_time) = solver.get_tuning_time() {
                self.sum_tuning_time += tuning_time;
            }
        }
    }
    /// print out a brief one-line statistics
    pub fn brief(&self) -> String {
        let total = self.sum_round_time / (self.records.len() as f64);
        let per_round = total / (1. + self.noisy_measurements as f64);
        let per_defect = self.sum_round_time / (self.sum_syndrome as f64);
        format!("total: {total:.3e}, round: {per_round:.3e}, syndrome: {per_defect:.3e},")
    }
}

pub struct BenchmarkProfilerEntry {
    /// the syndrome pattern of this decoding problem
    pub syndrome_pattern: SyndromePattern,
    /// the error pattern
    pub error_pattern: Subgraph,
    /// the time of beginning a decoding procedure
    begin_time: Option<Instant>,
    /// record additional events
    pub events: Vec<(String, f64)>,
    /// interval between calling [`Self::record_begin`] to calling [`Self::record_end`]
    pub round_time: Option<f64>,
}

impl BenchmarkProfilerEntry {
    pub fn new(syndrome_pattern: &SyndromePattern, error_pattern: &Subgraph) -> Self {
        Self {
            syndrome_pattern: syndrome_pattern.clone(),
            error_pattern: error_pattern.clone(),
            begin_time: None,
            events: vec![],
            round_time: None,
        }
    }
    /// record the beginning of a decoding procedure
    pub fn record_begin(&mut self) {
        assert_eq!(self.begin_time, None, "do not call `record_begin` twice on the same entry");
        self.begin_time = Some(Instant::now());
    }
    /// record the ending of a decoding procedure
    pub fn record_end(&mut self) {
        let begin_time = self
            .begin_time
            .as_ref()
            .expect("make sure to call `record_begin` before calling `record_end`");
        self.round_time = Some(begin_time.elapsed().as_secs_f64());
    }
    pub fn record_event(&mut self, event_name: String) {
        let begin_time = self
            .begin_time
            .as_ref()
            .expect("make sure to call `record_begin` before calling `record_end`");
        self.events.push((event_name, begin_time.elapsed().as_secs_f64()));
    }
    pub fn is_complete(&self) -> bool {
        self.round_time.is_some()
    }
}

#[cfg(feature = "python_binding")]
pub fn json_to_pyobject_locked(value: serde_json::Value, py: Python) -> PyObject {
    match value {
        serde_json::Value::Null => py.None(),
        serde_json::Value::Bool(value) => value.to_object(py),
        serde_json::Value::Number(value) => {
            if value.is_i64() {
                value.as_i64().to_object(py)
            } else {
                value.as_f64().to_object(py)
            }
        }
        serde_json::Value::String(value) => value.to_object(py),
        serde_json::Value::Array(array) => {
            let elements: Vec<PyObject> = array.into_iter().map(|value| json_to_pyobject_locked(value, py)).collect();
            PyList::new_bound(py, elements).into()
        }
        serde_json::Value::Object(map) => {
            let pydict = PyDict::new_bound(py);
            for (key, value) in map.into_iter() {
                let pyobject = json_to_pyobject_locked(value, py);
                pydict.set_item(key, pyobject).unwrap();
            }
            pydict.into()
        }
    }
}

#[cfg(feature = "python_binding")]
pub fn json_to_pyobject(value: serde_json::Value) -> PyObject {
    Python::with_gil(|py| json_to_pyobject_locked(value, py))
}

#[cfg(feature = "python_binding")]
pub fn pyobject_to_json_locked(value: &Bound<PyAny>) -> serde_json::Value {
    if value.is_none() {
        serde_json::Value::Null
    } else if value.is_instance_of::<pyo3::types::PyBool>() {
        json!(value.extract::<bool>().unwrap())
    } else if value.is_instance_of::<pyo3::types::PyInt>() {
        json!(value.extract::<i64>().unwrap())
    } else if value.is_instance_of::<PyFloat>() {
        json!(value.extract::<f64>().unwrap())
    } else if value.is_instance_of::<pyo3::types::PyString>() {
        json!(value.extract::<String>().unwrap())
    } else if value.is_instance_of::<PyList>() {
        let elements: Vec<serde_json::Value> = value
            .downcast::<PyList>()
            .unwrap()
            .into_iter()
            .map(|object| pyobject_to_json_locked(&object))
            .collect();
        json!(elements)
    } else if value.is_instance_of::<PyDict>() {
        let map: &Bound<PyDict> = value.downcast().unwrap();
        let mut json_map = serde_json::Map::new();
        for (key, value) in map.iter() {
            json_map.insert(key.extract::<String>().unwrap(), pyobject_to_json_locked(&value));
        }
        serde_json::Value::Object(json_map)
    } else {
        unimplemented!("unsupported python type, should be (cascaded) dict, list and basic numerical types")
    }
}

#[cfg(feature = "python_binding")]
pub fn pyobject_to_json(value: PyObject) -> serde_json::Value {
    Python::with_gil(|py| pyobject_to_json_locked(value.bind(py)))
}

#[cfg(feature = "python_binding")]
#[pyfunction]
pub(crate) fn register(m: &Bound<'_, PyModule>) -> PyResult<()> {
    m.add_class::<SolverInitializer>()?;
    m.add_class::<SyndromePattern>()?;
    m.add_class::<HyperEdge>()?;
    Ok(())
}

#[cfg(test)]
<<<<<<< HEAD
pub mod tests {
    use num_bigint::BigInt;
    use std::str::FromStr;

    #[test]
    fn util_py_json_bigint() {
        // cargo test util_py_json_bigint -- --nocapture
        let small_int = BigInt::from(123);
        let big_int = BigInt::from_str("123456789012345678901234567890123").unwrap();
        println!("small_int: {:?}, json: {}", small_int, json!(small_int));
        println!("positive big_int: {:?}, json: {}", big_int, json!(big_int));
        println!("negative big_int: {:?}, json: {}", -big_int.clone(), json!(-big_int));
        let zero_int = BigInt::from(0);
        println!("zero_int: {:?}, json: {}", zero_int, json!(zero_int));
=======
mod tests {
    use super::*;
    use hashbrown::HashSet;

    #[test]
    fn test_iter() {
        let subgraph = vec![1, 2, 3, 4];
        let mut flip_edge_indices = HashSet::new();
        flip_edge_indices.insert(2);
        flip_edge_indices.insert(5);

        let output_subgraph = OutputSubgraph::new(subgraph, flip_edge_indices);

        // Expected behavior: `2` is skipped, and `5` is added at the end.
        let result: Vec<_> = output_subgraph.iter().cloned().collect();
        assert_eq!(result, vec![1, 3, 4, 5]);
    }

    #[test]
    fn test_iter_empty_flip_edge_indices() {
        let subgraph = vec![1, 2, 3];
        let flip_edge_indices = HashSet::new();

        let output_subgraph = OutputSubgraph::new(subgraph.clone(), flip_edge_indices);

        // With empty `flip_edge_indices`, should just return all elements in `subgraph`.
        let result: Vec<_> = output_subgraph.iter().cloned().collect();
        assert_eq!(result, subgraph);
    }

    #[test]
    fn test_iter_all_elements_flipped() {
        let subgraph = vec![1, 2, 3];
        let mut flip_edge_indices = HashSet::new();
        flip_edge_indices.insert(1);
        flip_edge_indices.insert(2);
        flip_edge_indices.insert(3);
        flip_edge_indices.insert(4);

        let output_subgraph = OutputSubgraph::new(subgraph, flip_edge_indices);

        // Expected behavior: all elements in `subgraph` are skipped, and `4` is added at the end.
        let result: Vec<_> = output_subgraph.iter().cloned().collect();
        assert_eq!(result, vec![4]);
    }

    #[test]
    fn test_iter_mut() {
        let subgraph = vec![1, 2, 3, 4];
        let mut flip_edge_indices = HashSet::new();
        flip_edge_indices.insert(2);
        flip_edge_indices.insert(5);

        let mut output_subgraph = OutputSubgraph::new(subgraph, flip_edge_indices);

        // Modify elements during mutable iteration
        for elem in output_subgraph.iter_mut() {
            *elem *= 2;
        }

        // Verify that `2` was skipped and `5` was added and modified at the end
        assert_eq!(output_subgraph.subgraph, vec![2, 6, 8, 10]);
        assert!(output_subgraph.flip_edge_indices.is_empty());
    }

    #[test]
    fn test_iter_mut_no_modifications() {
        let subgraph = vec![10, 20, 30];
        let flip_edge_indices = HashSet::new(); // Empty flip edge indices

        let mut output_subgraph = OutputSubgraph::new(subgraph.clone(), flip_edge_indices);

        // Expected to iterate through all without any modifications to flip_edge_indices
        for elem in output_subgraph.iter_mut() {
            *elem += 1;
        }

        // Verify that all elements were incremented and no `flip_edge_indices` remains
        assert_eq!(output_subgraph.subgraph, vec![11, 21, 31]);
        assert!(output_subgraph.flip_edge_indices.is_empty());
    }

    #[test]
    fn test_into_iter() {
        let subgraph = vec![1, 2, 3, 4];
        let mut flip_edge_indices = HashSet::new();
        flip_edge_indices.insert(2);
        flip_edge_indices.insert(5);

        let output_subgraph = OutputSubgraph::new(subgraph, flip_edge_indices);

        // Consuming iterator, so `output_subgraph` cannot be used afterward
        let result: Vec<_> = output_subgraph.into_iter().collect();

        // Expected behavior: `2` is skipped, and `5` is added at the end.
        assert_eq!(result, vec![1, 3, 4, 5]);
    }

    #[test]
    fn test_into_iter_all_elements_flipped() {
        let subgraph = vec![1, 2, 3];
        let mut flip_edge_indices = HashSet::new();
        flip_edge_indices.insert(1);
        flip_edge_indices.insert(2);
        flip_edge_indices.insert(3);
        flip_edge_indices.insert(4);

        let output_subgraph = OutputSubgraph::new(subgraph, flip_edge_indices);

        // Consuming iterator, expected to yield only `4` at the end since all `subgraph` elements are flipped.
        let result: Vec<_> = output_subgraph.into_iter().collect();
        assert_eq!(result, vec![4]);
    }

    #[test]
    fn test_iter_empty_subgraph() {
        let subgraph = vec![];
        let mut flip_edge_indices = HashSet::new();
        flip_edge_indices.insert(1);
        flip_edge_indices.insert(2);

        let output_subgraph = OutputSubgraph::new(subgraph, flip_edge_indices);

        // With empty `subgraph`, should only yield elements in `flip_edge_indices`
        let mut result: Vec<_> = output_subgraph.iter().cloned().collect();
        result.sort();
        assert_eq!(result, vec![1, 2]); // order here doesn't matter
    }

    #[test]
    fn test_iter_mut_update_subgraph() {
        let subgraph = vec![1, 2, 3, 4];
        let mut flip_edge_indices = HashSet::new();
        flip_edge_indices.insert(2);
        flip_edge_indices.insert(5);

        let mut output_subgraph = OutputSubgraph::new(subgraph, flip_edge_indices);

        // Expected behavior: `2` is skipped, and `5` is added at the end.
        let result: Vec<_> = output_subgraph.iter_mut().map(|x| *x).collect();
        assert_eq!(result, vec![1, 3, 4, 5]);

        assert_eq!(output_subgraph.subgraph, vec![1, 3, 4, 5]);
        assert!(output_subgraph.flip_edge_indices.is_empty());
>>>>>>> cf7f3dbc
    }
}<|MERGE_RESOLUTION|>--- conflicted
+++ resolved
@@ -759,10 +759,11 @@
 }
 
 #[cfg(test)]
-<<<<<<< HEAD
 pub mod tests {
     use num_bigint::BigInt;
     use std::str::FromStr;
+    use super::*;
+    use hashbrown::HashSet;
 
     #[test]
     fn util_py_json_bigint() {
@@ -774,10 +775,6 @@
         println!("negative big_int: {:?}, json: {}", -big_int.clone(), json!(-big_int));
         let zero_int = BigInt::from(0);
         println!("zero_int: {:?}, json: {}", zero_int, json!(zero_int));
-=======
-mod tests {
-    use super::*;
-    use hashbrown::HashSet;
 
     #[test]
     fn test_iter() {
@@ -919,6 +916,5 @@
 
         assert_eq!(output_subgraph.subgraph, vec![1, 3, 4, 5]);
         assert!(output_subgraph.flip_edge_indices.is_empty());
->>>>>>> cf7f3dbc
     }
 }